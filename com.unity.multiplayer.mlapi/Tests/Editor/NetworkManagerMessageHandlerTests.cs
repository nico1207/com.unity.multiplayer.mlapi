--- conflicted
+++ resolved
@@ -296,53 +296,6 @@
         }
     }
 
-<<<<<<< HEAD
-=======
-    internal class DummyMessageHandler : IInternalMessageHandler
-    {
-        public NetworkManager NetworkManager { get; }
-
-        public void HandleConnectionRequest(ulong clientId, Stream stream) => VerifyCalled(nameof(HandleConnectionRequest));
-
-        public void HandleConnectionApproved(ulong clientId, Stream stream, float receiveTime) => VerifyCalled(nameof(HandleConnectionApproved));
-
-        public void HandleAddObject(ulong clientId, Stream stream) => VerifyCalled(nameof(HandleAddObject));
-
-        public void HandleDestroyObject(ulong clientId, Stream stream) => VerifyCalled(nameof(HandleDestroyObject));
-
-        public void HandleSwitchScene(ulong clientId, Stream stream) => VerifyCalled(nameof(HandleSwitchScene));
-
-        public void HandleClientSwitchSceneCompleted(ulong clientId, Stream stream) => VerifyCalled(nameof(HandleClientSwitchSceneCompleted));
-
-        public void HandleChangeOwner(ulong clientId, Stream stream) => VerifyCalled(nameof(HandleChangeOwner));
-
-        public void HandleAddObjects(ulong clientId, Stream stream) => VerifyCalled(nameof(HandleAddObjects));
-
-        public void HandleDestroyObjects(ulong clientId, Stream stream) => VerifyCalled(nameof(HandleDestroyObjects));
-
-        public void HandleTimeSync(ulong clientId, Stream stream, float receiveTime) => VerifyCalled(nameof(HandleTimeSync));
-
-        public void HandleNetworkVariableDelta(ulong clientId, Stream stream, Action<ulong, PreBufferPreset> bufferCallback, PreBufferPreset bufferPreset) => VerifyCalled(nameof(HandleNetworkVariableDelta));
-
-        public void HandleNetworkVariableUpdate(ulong clientId, Stream stream, Action<ulong, PreBufferPreset> bufferCallback, PreBufferPreset bufferPreset) => VerifyCalled(nameof(HandleNetworkVariableUpdate));
-
-        public void RpcReceiveQueueItem(ulong clientId, Stream stream, float receiveTime, RpcQueueContainer.QueueItemType queueItemType) => VerifyCalled(nameof(RpcReceiveQueueItem));
-
-        public void HandleUnnamedMessage(ulong clientId, Stream stream) => VerifyCalled(nameof(HandleUnnamedMessage));
-
-        public void HandleNamedMessage(ulong clientId, Stream stream) => VerifyCalled(nameof(HandleNamedMessage));
-
-        public void HandleNetworkLog(ulong clientId, Stream stream) => VerifyCalled(nameof(HandleNetworkLog));
-
-        public void HandleAllClientsSwitchSceneCompleted(ulong clientId, Stream stream) => VerifyCalled(nameof(HandleAllClientsSwitchSceneCompleted));
-
-        private void VerifyCalled(string method)
-        {
-            Debug.Log(nameof(NetworkManagerMessageHandlerTests.MessageHandlerReceivedMessageServerClient) + " " + method);
-        }
-    }
-
->>>>>>> b07b12e3
     // Should probably have one of these for more files? In the future we could use the SIPTransport?
     [DontShowInTransportDropdown]
     internal class DummyTransport : NetworkTransport
