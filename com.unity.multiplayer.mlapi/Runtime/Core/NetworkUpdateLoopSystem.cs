using System;
using UnityEngine;


namespace MLAPI
{
    /// <summary>
    ///  NetworkUpdateLoopBehaviour
    ///  Derive from this class if you need to register a NetworkedBehaviour based class
    /// </summary>
    public class NetworkUpdateLoopBehaviour:NetworkedBehaviour, INetworkUpdateLoopSystem
    {
        protected virtual Action InternalRegisterNetworkUpdateStage(NetworkUpdateManager.NetworkUpdateStage stage )
        {
            return null;
        }

        public Action RegisterUpdate(NetworkUpdateManager.NetworkUpdateStage stage )
        {
            return InternalRegisterNetworkUpdateStage(stage);
        }

        protected void RegisterUpdateLoopSystem()
        {
            NetworkUpdateManager.NetworkLoopRegistration(this);
        }

        protected void OnNetworkLoopSystemRemove()
        {
            if(onNetworkLoopSystemDestroyed != null)
            {
                onNetworkLoopSystemDestroyed.Invoke(this);
            }
        }

        private Action<INetworkUpdateLoopSystem> onNetworkLoopSystemDestroyed;

        public void RegisterUpdateLoopSystemDestroyCallback(Action<INetworkUpdateLoopSystem> networkLoopSystemDestroyedCallback)
        {
            onNetworkLoopSystemDestroyed = networkLoopSystemDestroyedCallback;
        }
    }

    /// <summary>
    ///  UpdateLoopBehaviour
    ///  Derive from this class if you only require MonoBehaviour functionality
    /// </summary>
    public class UpdateLoopBehaviour:MonoBehaviour, INetworkUpdateLoopSystem
    {
        protected virtual Action InternalRegisterNetworkUpdateStage(NetworkUpdateManager.NetworkUpdateStage stage )
        {
            return null;
        }

        public Action RegisterUpdate(NetworkUpdateManager.NetworkUpdateStage stage )
        {
            return InternalRegisterNetworkUpdateStage(stage);
        }

        protected void RegisterUpdateLoopSystem()
        {
            NetworkUpdateManager.NetworkLoopRegistration(this);
        }

        protected void OnNetworkLoopSystemRemove()
        {
            if(onNetworkLoopSystemDestroyed != null)
            {
                onNetworkLoopSystemDestroyed.Invoke(this);
            }
        }

        private Action<INetworkUpdateLoopSystem> onNetworkLoopSystemDestroyed;

        public void RegisterUpdateLoopSystemDestroyCallback(Action<INetworkUpdateLoopSystem> networkLoopSystemDestroyedCallback)
        {
            onNetworkLoopSystemDestroyed = networkLoopSystemDestroyedCallback;
        }
    }

    /// <summary>
    /// GenericUpdateLoopSystem
    /// Derive from this class for generic (non-MonoBehaviour) classes
    /// </summary>
    public class GenericUpdateLoopSystem:INetworkUpdateLoopSystem
    {
        protected virtual Action InternalRegisterNetworkUpdateStage(NetworkUpdateManager.NetworkUpdateStage stage )
        {
            return null;
        }

        public Action RegisterUpdate(NetworkUpdateManager.NetworkUpdateStage stage )
        {
            return InternalRegisterNetworkUpdateStage(stage);
        }

        protected void RegisterUpdateLoopSystem()
        {
            NetworkUpdateManager.NetworkLoopRegistration(this);
        }

        protected void OnNetworkLoopSystemRemove()
        {
            if(onNetworkLoopSystemDestroyed != null)
            {
                onNetworkLoopSystemDestroyed.Invoke(this);
            }
        }

        private Action<INetworkUpdateLoopSystem> onNetworkLoopSystemDestroyed;

        public void RegisterUpdateLoopSystemDestroyCallback(Action<INetworkUpdateLoopSystem> networkLoopSystemDestroyedCallback)
        {
            onNetworkLoopSystemDestroyed = networkLoopSystemDestroyedCallback;
        }
    }


    /// <summary>
    /// INetworkUpdateLoopSystem
    /// Use this interface if you need a custom class beyond the scope of GenericUpdateLoopSystem, UpdateLoopBehaviour, and NetworkUpdateLoopBehaviour
    /// </summary>
    public interface INetworkUpdateLoopSystem
    {
<<<<<<< HEAD
        Action RegisterUpdate(NetworkUpdateManager.NetworkUpdateStages stage);
=======
        Action RegisterUpdate(NetworkUpdateManager.NetworkUpdateStage stage );
>>>>>>> d352dce1

        void RegisterUpdateLoopSystemDestroyCallback(Action<INetworkUpdateLoopSystem>  networkLoopSystemDestroyedCallbsack);
    }
}<|MERGE_RESOLUTION|>--- conflicted
+++ resolved
@@ -122,11 +122,7 @@
     /// </summary>
     public interface INetworkUpdateLoopSystem
     {
-<<<<<<< HEAD
-        Action RegisterUpdate(NetworkUpdateManager.NetworkUpdateStages stage);
-=======
         Action RegisterUpdate(NetworkUpdateManager.NetworkUpdateStage stage );
->>>>>>> d352dce1
 
         void RegisterUpdateLoopSystemDestroyCallback(Action<INetworkUpdateLoopSystem>  networkLoopSystemDestroyedCallbsack);
     }
