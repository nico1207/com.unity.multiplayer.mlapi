using System;
using System.Collections.Generic;
using System.ComponentModel;
using System.Diagnostics;
using UnityEngine;
using System.Reflection;
using System.Linq;
using System.IO;
using MLAPI.Configuration;
using MLAPI.Logging;
using MLAPI.Messaging;
using MLAPI.NetworkVariable;
using MLAPI.Profiling;
using MLAPI.Reflection;
using MLAPI.Serialization;
using MLAPI.Serialization.Pooled;
using MLAPI.Spawning;
using MLAPI.Transports;
using Unity.Profiling;
using Debug = UnityEngine.Debug;

namespace MLAPI
{
    /// <summary>
    /// The base class to override to write network code. Inherits MonoBehaviour
    /// </summary>
    public abstract class NetworkBehaviour : MonoBehaviour
    {
#pragma warning disable IDE1006 // disable naming rule violation check
        [Browsable(false)]
        [EditorBrowsable(EditorBrowsableState.Never)]
#if UNITY_2020_2_OR_NEWER
        // RuntimeAccessModifiersILPP will make this `protected`
        internal enum __NExec
#else
        [Obsolete("Please do not use, will no longer be exposed in the future versions (framework internal)")]
        public enum __NExec
#endif
#pragma warning restore IDE1006 // restore naming rule violation check
        {
            None = 0,
            Server = 1,
            Client = 2
        }

<<<<<<< HEAD
        // todo: transitional. For the next release, only Snapshot should remain
        // The booleans allow iterative development and testing in the meantime
        static private bool s_UseClassicDelta = false;
        static private bool s_UseSnapshot = true;

=======
>>>>>>> d796d787
#pragma warning disable 414
#pragma warning disable IDE1006 // disable naming rule violation check
        [NonSerialized]
        [Browsable(false)]
        [EditorBrowsable(EditorBrowsableState.Never)]
        [DebuggerBrowsable(DebuggerBrowsableState.Never)]
#if UNITY_2020_2_OR_NEWER
        // RuntimeAccessModifiersILPP will make this `protected`
        internal __NExec __nexec = __NExec.None;
#else
        [Obsolete("Please do not use, will no longer be exposed in the future versions (framework internal)")]
        public __NExec __nexec = __NExec.None;
#endif
#pragma warning restore 414
#pragma warning restore IDE1006 // restore naming rule violation check

#pragma warning disable IDE1006 // disable naming rule violation check
        [Browsable(false)]
        [EditorBrowsable(EditorBrowsableState.Never)]
#if UNITY_2020_2_OR_NEWER
        // RuntimeAccessModifiersILPP will make this `protected`
        internal NetworkSerializer __beginSendServerRpc(ServerRpcParams serverRpcParams, RpcDelivery rpcDelivery)
#else
        [Obsolete("Please do not use, will no longer be exposed in the future versions (framework internal)")]
        public NetworkSerializer __beginSendServerRpc(ServerRpcParams serverRpcParams, RpcDelivery rpcDelivery)
#endif
#pragma warning restore IDE1006 // restore naming rule violation check
        {
            PooledNetworkWriter writer;

            var rpcQueueContainer = NetworkManager.RpcQueueContainer;
            var isUsingBatching = rpcQueueContainer.IsUsingBatching();
            var transportChannel = rpcDelivery == RpcDelivery.Reliable ? NetworkChannel.ReliableRpc : NetworkChannel.UnreliableRpc;

            if (IsHost)
            {
                writer = rpcQueueContainer.BeginAddQueueItemToFrame(RpcQueueContainer.QueueItemType.ServerRpc, Time.realtimeSinceStartup, transportChannel,
                    NetworkManager.ServerClientId, null, RpcQueueHistoryFrame.QueueFrameType.Inbound, serverRpcParams.Send.UpdateStage);

                if (!isUsingBatching)
                {
                    writer.WriteByte(NetworkConstants.SERVER_RPC); // MessageType
                }
            }
            else
            {
                writer = rpcQueueContainer.BeginAddQueueItemToFrame(RpcQueueContainer.QueueItemType.ServerRpc, Time.realtimeSinceStartup, transportChannel,
                    NetworkManager.ServerClientId, null, RpcQueueHistoryFrame.QueueFrameType.Outbound, NetworkUpdateStage.PostLateUpdate);
                if (!isUsingBatching)
                {
                    writer.WriteByte(NetworkConstants.SERVER_RPC); // MessageType
                }
            }

            writer.WriteUInt64Packed(NetworkObjectId); // NetworkObjectId
            writer.WriteUInt16Packed(NetworkBehaviourId); // NetworkBehaviourId
            writer.WriteByte((byte)serverRpcParams.Send.UpdateStage); // NetworkUpdateStage

            return writer.Serializer;
        }

#pragma warning disable IDE1006 // disable naming rule violation check
        [Browsable(false)]
        [EditorBrowsable(EditorBrowsableState.Never)]
#if UNITY_2020_2_OR_NEWER
        // RuntimeAccessModifiersILPP will make this `protected`
        internal void __endSendServerRpc(NetworkSerializer serializer, ServerRpcParams serverRpcParams, RpcDelivery rpcDelivery)
#else
        [Obsolete("Please do not use, will no longer be exposed in the future versions (framework internal)")]
        public void __endSendServerRpc(NetworkSerializer serializer, ServerRpcParams serverRpcParams, RpcDelivery rpcDelivery)
#endif
#pragma warning restore IDE1006 // restore naming rule violation check
        {
            if (serializer == null)
            {
                return;
            }

            var rpcQueueContainer = NetworkManager.RpcQueueContainer;
            if (IsHost)
            {
                rpcQueueContainer.EndAddQueueItemToFrame(serializer.Writer, RpcQueueHistoryFrame.QueueFrameType.Inbound, serverRpcParams.Send.UpdateStage);
            }
            else
            {
                rpcQueueContainer.EndAddQueueItemToFrame(serializer.Writer, RpcQueueHistoryFrame.QueueFrameType.Outbound, NetworkUpdateStage.PostLateUpdate);
            }
        }

#pragma warning disable IDE1006 // disable naming rule violation check
        [Browsable(false)]
        [EditorBrowsable(EditorBrowsableState.Never)]
#if UNITY_2020_2_OR_NEWER
        // RuntimeAccessModifiersILPP will make this `protected`
        internal NetworkSerializer __beginSendClientRpc(ClientRpcParams clientRpcParams, RpcDelivery rpcDelivery)
#else
        [Obsolete("Please do not use, will no longer be exposed in the future versions (framework internal)")]
        public NetworkSerializer __beginSendClientRpc(ClientRpcParams clientRpcParams, RpcDelivery rpcDelivery)
#endif
#pragma warning restore IDE1006 // restore naming rule violation check
        {
            PooledNetworkWriter writer;

            // This will start a new queue item entry and will then return the writer to the current frame's stream
            var rpcQueueContainer = NetworkManager.RpcQueueContainer;
            var isUsingBatching = rpcQueueContainer.IsUsingBatching();
            var transportChannel = rpcDelivery == RpcDelivery.Reliable ? NetworkChannel.ReliableRpc : NetworkChannel.UnreliableRpc;

            ulong[] clientIds = clientRpcParams.Send.TargetClientIds ?? NetworkManager.ConnectedClientsList.Select(c => c.ClientId).ToArray();
            if (clientRpcParams.Send.TargetClientIds != null && clientRpcParams.Send.TargetClientIds.Length == 0)
            {
                clientIds = NetworkManager.ConnectedClientsList.Select(c => c.ClientId).ToArray();
            }

            //NOTES ON BELOW CHANGES:
            //The following checks for IsHost and whether the host client id is part of the clients to recieve the RPC
            //Is part of a patch-fix to handle looping back RPCs into the next frame's inbound queue.
            //!!! This code is temporary and will change (soon) when NetworkSerializer can be configured for mutliple NetworkWriters!!!
            var containsServerClientId = clientIds.Contains(NetworkManager.ServerClientId);
            if (IsHost && containsServerClientId)
            {
                //Always write to the next frame's inbound queue
                writer = rpcQueueContainer.BeginAddQueueItemToFrame(RpcQueueContainer.QueueItemType.ClientRpc, Time.realtimeSinceStartup, transportChannel,
                    NetworkManager.ServerClientId, null, RpcQueueHistoryFrame.QueueFrameType.Inbound, clientRpcParams.Send.UpdateStage);

                //Handle sending to the other clients, if so the above notes explain why this code is here (a temporary patch-fix)
                if (clientIds.Length > 1)
                {
                    //Set the loopback frame
                    rpcQueueContainer.SetLoopBackFrameItem(clientRpcParams.Send.UpdateStage);

                    //Switch to the outbound queue
                    writer = rpcQueueContainer.BeginAddQueueItemToFrame(RpcQueueContainer.QueueItemType.ClientRpc, Time.realtimeSinceStartup, transportChannel, NetworkObjectId,
                        clientIds, RpcQueueHistoryFrame.QueueFrameType.Outbound, NetworkUpdateStage.PostLateUpdate);

                    if (!isUsingBatching)
                    {
                        writer.WriteByte(NetworkConstants.CLIENT_RPC); // MessageType
                    }
                }
                else
                {
                    if (!isUsingBatching)
                    {
                        writer.WriteByte(NetworkConstants.CLIENT_RPC); // MessageType
                    }
                }
            }
            else
            {
                writer = rpcQueueContainer.BeginAddQueueItemToFrame(RpcQueueContainer.QueueItemType.ClientRpc, Time.realtimeSinceStartup, transportChannel, NetworkObjectId,
                    clientIds, RpcQueueHistoryFrame.QueueFrameType.Outbound, NetworkUpdateStage.PostLateUpdate);

                if (!isUsingBatching)
                {
                    writer.WriteByte(NetworkConstants.CLIENT_RPC); // MessageType
                }
            }

            writer.WriteUInt64Packed(NetworkObjectId); // NetworkObjectId
            writer.WriteUInt16Packed(NetworkBehaviourId); // NetworkBehaviourId
            writer.WriteByte((byte)clientRpcParams.Send.UpdateStage); // NetworkUpdateStage

            return writer.Serializer;
        }

#pragma warning disable IDE1006 // disable naming rule violation check
        [Browsable(false)]
        [EditorBrowsable(EditorBrowsableState.Never)]
#if UNITY_2020_2_OR_NEWER
        // RuntimeAccessModifiersILPP will make this `protected`
        internal void __endSendClientRpc(NetworkSerializer serializer, ClientRpcParams clientRpcParams, RpcDelivery rpcDelivery)
#else
        [Obsolete("Please do not use, will no longer be exposed in the future versions (framework internal)")]
        public void __endSendClientRpc(NetworkSerializer serializer, ClientRpcParams clientRpcParams, RpcDelivery rpcDelivery)
#endif
#pragma warning restore IDE1006 // restore naming rule violation check
        {
            if (serializer == null)
            {
                return;
            }

            var rpcQueueContainer = NetworkManager.RpcQueueContainer;

            if (IsHost)
            {
                ulong[] clientIds = clientRpcParams.Send.TargetClientIds ?? NetworkManager.ConnectedClientsList.Select(c => c.ClientId).ToArray();
                if (clientRpcParams.Send.TargetClientIds != null && clientRpcParams.Send.TargetClientIds.Length == 0)
                {
                    clientIds = NetworkManager.ConnectedClientsList.Select(c => c.ClientId).ToArray();
                }

                var containsServerClientId = clientIds.Contains(NetworkManager.ServerClientId);
                if (containsServerClientId && clientIds.Length == 1)
                {
                    rpcQueueContainer.EndAddQueueItemToFrame(serializer.Writer, RpcQueueHistoryFrame.QueueFrameType.Inbound, clientRpcParams.Send.UpdateStage);
                    return;
                }
            }

            rpcQueueContainer.EndAddQueueItemToFrame(serializer.Writer, RpcQueueHistoryFrame.QueueFrameType.Outbound, NetworkUpdateStage.PostLateUpdate);
        }

        /// <summary>
        /// Gets the NetworkManager that owns this NetworkBehaviour instance
        /// </summary>
        public NetworkManager NetworkManager => NetworkObject.NetworkManager;

        /// <summary>
        /// Gets if the object is the the personal clients player object
        /// </summary>
        public bool IsLocalPlayer => NetworkObject.IsLocalPlayer;

        /// <summary>
        /// Gets if the object is owned by the local player or if the object is the local player object
        /// </summary>
        public bool IsOwner => NetworkObject.IsOwner;

        /// <summary>
        /// Gets if we are executing as server
        /// </summary>
        protected bool IsServer => IsRunning && NetworkManager.IsServer;

        /// <summary>
        /// Gets if we are executing as client
        /// </summary>
        protected bool IsClient => IsRunning && NetworkManager.IsClient;

        /// <summary>
        /// Gets if we are executing as Host, I.E Server and Client
        /// </summary>
        protected bool IsHost => IsRunning && NetworkManager.IsHost;

        private bool IsRunning => NetworkManager != null && NetworkManager.IsListening;

        /// <summary>
        /// Gets Whether or not the object has a owner
        /// </summary>
        public bool IsOwnedByServer => NetworkObject.IsOwnedByServer;

        /// <summary>
        /// Gets the NetworkObject that owns this NetworkBehaviour instance
        /// </summary>
        public NetworkObject NetworkObject
        {
            get
            {
                if (m_NetworkObject == null)
                {
                    m_NetworkObject = GetComponentInParent<NetworkObject>();
                }

                if (m_NetworkObject == null && NetworkLog.CurrentLogLevel <= LogLevel.Normal)
                {
                    NetworkLog.LogWarning($"Could not get {nameof(NetworkObject)} for the {nameof(NetworkBehaviour)}. Are you missing a {nameof(NetworkObject)} component?");
                }

                return m_NetworkObject;
            }
        }

        /// <summary>
        /// Gets whether or not this NetworkBehaviour instance has a NetworkObject owner.
        /// </summary>
        public bool HasNetworkObject => NetworkObject != null;

        private NetworkObject m_NetworkObject = null;

        /// <summary>
        /// Gets the NetworkId of the NetworkObject that owns this NetworkBehaviour
        /// </summary>
        public ulong NetworkObjectId => NetworkObject.NetworkObjectId;

        /// <summary>
        /// Gets NetworkId for this NetworkBehaviour from the owner NetworkObject
        /// </summary>
        public ushort NetworkBehaviourId => NetworkObject.GetNetworkBehaviourOrderIndex(this);

        /// <summary>
        /// Internally caches the Id of this behaviour in a NetworkObject. Makes look-up faster
        /// </summary>
        internal ushort NetworkBehaviourIdCache = 0;

        /// <summary>
        /// Returns a the NetworkBehaviour with a given BehaviourId for the current NetworkObject
        /// </summary>
        /// <param name="behaviourId">The behaviourId to return</param>
        /// <returns>Returns NetworkBehaviour with given behaviourId</returns>
        protected NetworkBehaviour GetNetworkBehaviour(ushort behaviourId)
        {
            return NetworkObject.GetNetworkBehaviourAtOrderIndex(behaviourId);
        }

        /// <summary>
        /// Gets the ClientId that owns the NetworkObject
        /// </summary>
        public ulong OwnerClientId => NetworkObject.OwnerClientId;

        internal bool NetworkStartInvoked = false;
        internal bool InternalNetworkStartInvoked = false;

        /// <summary>
        /// Stores the network tick at the NetworkBehaviourUpdate time
        /// This allows sending NetworkVariables not more often than once per network tick, regardless of the update rate
        /// </summary>
        public static ushort CurrentTick { get; private set; }

        /// <summary>
        /// Gets called when message handlers are ready to be registered and the network is setup
        /// </summary>
        public virtual void NetworkStart() { }

        /// <summary>
        /// Gets called when message handlers are ready to be registered and the network is setup. Provides a Payload if it was provided
        /// </summary>
        /// <param name="stream">The stream containing the spawn payload</param>
        public virtual void NetworkStart(Stream stream)
        {
            NetworkStart();
        }

        internal void InternalNetworkStart()
        {
            InitializeVariables();
        }

        /// <summary>
        /// Gets called when the local client gains ownership of this object
        /// </summary>
        public virtual void OnGainedOwnership() { }

        /// <summary>
        /// Gets called when we loose ownership of this object
        /// </summary>
        public virtual void OnLostOwnership() { }

        private bool m_VarInit = false;

        private readonly List<HashSet<int>> m_ChannelMappedNetworkVariableIndexes = new List<HashSet<int>>();
        private readonly List<NetworkChannel> m_ChannelsForNetworkVariableGroups = new List<NetworkChannel>();
        internal readonly List<INetworkVariable> NetworkVariableFields = new List<INetworkVariable>();

        private static HashSet<NetworkObject> s_Touched = new HashSet<NetworkObject>();
        private static Dictionary<Type, FieldInfo[]> s_FieldTypes = new Dictionary<Type, FieldInfo[]>();

        private static FieldInfo[] GetFieldInfoForType(Type type)
        {
            if (!s_FieldTypes.ContainsKey(type))
            {
                s_FieldTypes.Add(type, GetFieldInfoForTypeRecursive(type));
            }

            return s_FieldTypes[type];
        }

        private static FieldInfo[] GetFieldInfoForTypeRecursive(Type type, List<FieldInfo> list = null)
        {
            if (list == null)
            {
                list = new List<FieldInfo>();
                list.AddRange(type.GetFields(BindingFlags.Public | BindingFlags.NonPublic | BindingFlags.Instance));
            }
            else
            {
                list.AddRange(type.GetFields(BindingFlags.NonPublic | BindingFlags.Instance));
            }

            if (type.BaseType != null && type.BaseType != typeof(NetworkBehaviour))
            {
                return GetFieldInfoForTypeRecursive(type.BaseType, list);
            }

            return list.OrderBy(x => x.Name, StringComparer.Ordinal).ToArray();
        }

        internal void InitializeVariables()
        {
            if (m_VarInit)
            {
                return;
            }

            m_VarInit = true;

            FieldInfo[] sortedFields = GetFieldInfoForType(GetType());

            for (int i = 0; i < sortedFields.Length; i++)
            {
                Type fieldType = sortedFields[i].FieldType;

                if (fieldType.HasInterface(typeof(INetworkVariable)))
                {
                    var instance = (INetworkVariable)sortedFields[i].GetValue(this);

                    if (instance == null)
                    {
                        instance = (INetworkVariable)Activator.CreateInstance(fieldType, true);
                        sortedFields[i].SetValue(this, instance);
                    }

                    instance.SetNetworkBehaviour(this);
                    NetworkVariableFields.Add(instance);
                }
            }

            {
                // Create index map for channels
                var firstLevelIndex = new Dictionary<NetworkChannel, int>();
                int secondLevelCounter = 0;

                for (int i = 0; i < NetworkVariableFields.Count; i++)
                {
                    NetworkChannel networkChannel = NetworkVariableFields[i].GetChannel();

                    if (!firstLevelIndex.ContainsKey(networkChannel))
                    {
                        firstLevelIndex.Add(networkChannel, secondLevelCounter);
                        m_ChannelsForNetworkVariableGroups.Add(networkChannel);
                        secondLevelCounter++;
                    }

                    if (firstLevelIndex[networkChannel] >= m_ChannelMappedNetworkVariableIndexes.Count)
                    {
                        m_ChannelMappedNetworkVariableIndexes.Add(new HashSet<int>());
                    }

                    m_ChannelMappedNetworkVariableIndexes[firstLevelIndex[networkChannel]].Add(i);
                }
            }
        }

#if DEVELOPMENT_BUILD || UNITY_EDITOR
        private static ProfilerMarker s_NetworkBehaviourUpdate = new ProfilerMarker($"{nameof(NetworkBehaviour)}.{nameof(NetworkBehaviourUpdate)}");
#endif

        internal static void NetworkBehaviourUpdate(NetworkManager networkManager)
        {
            // Do not execute NetworkBehaviourUpdate more than once per network tick
            ushort tick = networkManager.NetworkTickSystem.GetTick();
            if (tick == CurrentTick)
            {
                return;
            }

            CurrentTick = tick;

#if DEVELOPMENT_BUILD || UNITY_EDITOR
            s_NetworkBehaviourUpdate.Begin();
#endif
            try
            {
                if (networkManager.IsServer)
                {
                    s_Touched.Clear();
                    for (int i = 0; i < networkManager.ConnectedClientsList.Count; i++)
                    {
                        var client = networkManager.ConnectedClientsList[i];
                        var spawnedObjs = networkManager.SpawnManager.SpawnedObjectsList;
                        s_Touched.UnionWith(spawnedObjs);
                        foreach (var sobj in spawnedObjs)
                        {
                            // Sync just the variables for just the objects this client sees
                            for (int k = 0; k < sobj.ChildNetworkBehaviours.Count; k++)
                            {
                                sobj.ChildNetworkBehaviours[k].VariableUpdate(client.ClientId);
                            }
                        }
                    }

                    // Now, reset all the no-longer-dirty variables
                    foreach (var sobj in s_Touched)
                    {
                        for (int k = 0; k < sobj.ChildNetworkBehaviours.Count; k++)
                        {
                            sobj.ChildNetworkBehaviours[k].PostNetworkVariableWrite();
                        }
                    }
                }
                else
                {
                    // when client updates the sever, it tells it about all its objects
                    foreach (var sobj in networkManager.SpawnManager.SpawnedObjectsList)
                    {
                        for (int k = 0; k < sobj.ChildNetworkBehaviours.Count; k++)
                        {
                            sobj.ChildNetworkBehaviours[k].VariableUpdate(networkManager.ServerClientId);
                        }
                    }

                    // Now, reset all the no-longer-dirty variables
                    foreach (var sobj in networkManager.SpawnManager.SpawnedObjectsList)
                    {
                        for (int k = 0; k < sobj.ChildNetworkBehaviours.Count; k++)
                        {
                            sobj.ChildNetworkBehaviours[k].PostNetworkVariableWrite();
                        }
                    }
                }
            }
            finally
            {
#if DEVELOPMENT_BUILD || UNITY_EDITOR
                s_NetworkBehaviourUpdate.End();
#endif
            }
        }


        internal void PreNetworkVariableWrite()
        {
            // reset our "which variables got written" data
            m_NetworkVariableIndexesToReset.Clear();
            m_NetworkVariableIndexesToResetSet.Clear();
        }

        internal void PostNetworkVariableWrite()
        {
            // mark any variables we wrote as no longer dirty
            for (int i = 0; i < m_NetworkVariableIndexesToReset.Count; i++)
            {
                NetworkVariableFields[m_NetworkVariableIndexesToReset[i]].ResetDirty();
            }
        }

        internal void VariableUpdate(ulong clientId)
        {
            if (!m_VarInit)
            {
                InitializeVariables();
            }

            PreNetworkVariableWrite();
            NetworkVariableUpdate(clientId, NetworkBehaviourId);
        }

        private readonly List<int> m_NetworkVariableIndexesToReset = new List<int>();
        private readonly HashSet<int> m_NetworkVariableIndexesToResetSet = new HashSet<int>();

        private void NetworkVariableUpdate(ulong clientId, int behaviourIndex)
        {
            if (!CouldHaveDirtyNetworkVariables())
            {
                return;
            }

            if (NetworkManager.UseSnapshot)
            {
                for (int k = 0; k < NetworkVariableFields.Count; k++)
                {
                    NetworkManager.SnapshotSystem.Store(NetworkObjectId, behaviourIndex, k, NetworkVariableFields[k]);
                }
            }

            if (NetworkManager.UseClassicDelta)
            {
                for (int j = 0; j < m_ChannelMappedNetworkVariableIndexes.Count; j++)
                {
                    using (var buffer = PooledNetworkBuffer.Get())
                    {
                        using (var writer = PooledNetworkWriter.Get(buffer))
                        {
                            writer.WriteUInt64Packed(NetworkObjectId);
                            writer.WriteUInt16Packed(NetworkObject.GetNetworkBehaviourOrderIndex(this));

                            // Write the current tick frame
                            // todo: this is currently done per channel, per tick. The snapshot system might improve on this
                            writer.WriteUInt16Packed(CurrentTick);

                            bool writtenAny = false;
                            for (int k = 0; k < NetworkVariableFields.Count; k++)
                            {
                                if (!m_ChannelMappedNetworkVariableIndexes[j].Contains(k))
                                {
                                    // This var does not belong to the currently iterating channel group.
                                    if (NetworkManager.NetworkConfig.EnsureNetworkVariableLengthSafety)
                                    {
                                        writer.WriteUInt16Packed(0);
                                    }
                                    else
                                    {
                                        writer.WriteBool(false);
                                    }

                                    continue;
                                }

                                bool isDirty =
                                    NetworkVariableFields[k]
                                        .IsDirty(); // cache this here. You never know what operations users will do in the dirty methods

                                //   if I'm dirty AND a client, write (server always has all permissions)
                                //   if I'm dirty AND the server AND the client can read me, send.
                                bool shouldWrite = isDirty &&
                                                   (!IsServer || NetworkVariableFields[k].CanClientRead(clientId));

                                if (NetworkManager.NetworkConfig.EnsureNetworkVariableLengthSafety)
                                {
                                    if (!shouldWrite)
                                    {
                                        writer.WriteUInt16Packed(0);
                                    }
                                }
                                else
                                {
                                    writer.WriteBool(shouldWrite);
                                }

                                if (shouldWrite)
                                {
                                    writtenAny = true;

                                    // write the network tick at which this NetworkVariable was modified remotely
                                    // this will allow lag-compensation
                                    writer.WriteUInt16Packed(NetworkVariableFields[k].RemoteTick);

                                    if (NetworkManager.NetworkConfig.EnsureNetworkVariableLengthSafety)
                                    {
                                        using (var varBuffer = PooledNetworkBuffer.Get())
                                        {
                                            NetworkVariableFields[k].WriteDelta(varBuffer);
                                            varBuffer.PadBuffer();

                                            writer.WriteUInt16Packed((ushort)varBuffer.Length);
                                            buffer.CopyFrom(varBuffer);
                                        }
                                    }
                                    else
                                    {
                                        NetworkVariableFields[k].WriteDelta(buffer);
                                    }

                                    if (!m_NetworkVariableIndexesToResetSet.Contains(k))
                                    {
                                        m_NetworkVariableIndexesToResetSet.Add(k);
                                        m_NetworkVariableIndexesToReset.Add(k);
                                    }
                                }
                            }

                            if (writtenAny)
                            {
                                NetworkManager.MessageSender.Send(clientId, NetworkConstants.NETWORK_VARIABLE_DELTA,
                                    m_ChannelsForNetworkVariableGroups[j], buffer);
                            }
                        }
                    }
                }
            }
        }

        private bool CouldHaveDirtyNetworkVariables()
        {
            // TODO: There should be a better way by reading one dirty variable vs. 'n'
            for (int i = 0; i < NetworkVariableFields.Count; i++)
            {
                if (NetworkVariableFields[i].IsDirty())
                {
                    return true;
                }
            }

            return false;
        }

        internal static void HandleNetworkVariableDeltas(List<INetworkVariable> networkVariableList, Stream stream, ulong clientId, NetworkBehaviour logInstance, NetworkManager networkManager)
        {
            using (var reader = PooledNetworkReader.Get(stream))
            {
                // read the remote network tick at which this variable was written.
                ushort remoteTick = reader.ReadUInt16Packed();

                for (int i = 0; i < networkVariableList.Count; i++)
                {
                    ushort varSize = 0;

                    if (networkManager.NetworkConfig.EnsureNetworkVariableLengthSafety)
                    {
                        varSize = reader.ReadUInt16Packed();

                        if (varSize == 0)
                        {
                            continue;
                        }
                    }
                    else
                    {
                        if (!reader.ReadBool())
                        {
                            continue;
                        }
                    }

                    if (networkManager.IsServer && !networkVariableList[i].CanClientWrite(clientId))
                    {
                        if (networkManager.NetworkConfig.EnsureNetworkVariableLengthSafety)
                        {
                            if (NetworkLog.CurrentLogLevel <= LogLevel.Normal)
                            {
                                NetworkLog.LogWarning($"Client wrote to {nameof(NetworkVariable)} without permission. => {(logInstance != null ? ($"{nameof(NetworkObjectId)}: {logInstance.NetworkObjectId} - {nameof(NetworkObject.GetNetworkBehaviourOrderIndex)}(): {logInstance.NetworkObject.GetNetworkBehaviourOrderIndex(logInstance)} - VariableIndex: {i}") : string.Empty)}");
                                NetworkLog.LogError($"[{networkVariableList[i].GetType().Name}]");
                            }

                            stream.Position += varSize;
                            continue;
                        }

                        //This client wrote somewhere they are not allowed. This is critical
                        //We can't just skip this field. Because we don't actually know how to dummy read
                        //That is, we don't know how many bytes to skip. Because the interface doesn't have a
                        //Read that gives us the value. Only a Read that applies the value straight away
                        //A dummy read COULD be added to the interface for this situation, but it's just being too nice.
                        //This is after all a developer fault. A critical error should be fine.
                        // - TwoTen

                        if (NetworkLog.CurrentLogLevel <= LogLevel.Error)
                        {
                            NetworkLog.LogError($"Client wrote to {nameof(NetworkVariable)} without permission. No more variables can be read. This is critical. => {(logInstance != null ? ($"{nameof(NetworkObjectId)}: {logInstance.NetworkObjectId} - {nameof(NetworkObject.GetNetworkBehaviourOrderIndex)}(): {logInstance.NetworkObject.GetNetworkBehaviourOrderIndex(logInstance)} - VariableIndex: {i}") : string.Empty)}");
                            NetworkLog.LogError($"[{networkVariableList[i].GetType().Name}]");
                        }

                        return;
                    }

                    // read the local network tick at which this variable was written.
                    // if this var was updated from our machine, this local tick will be locally valid
                    ushort localTick = reader.ReadUInt16Packed();

                    long readStartPos = stream.Position;

                    networkVariableList[i].ReadDelta(stream, networkManager.IsServer, localTick, remoteTick);
                    PerformanceDataManager.Increment(ProfilerConstants.NetworkVarDeltas);

                    ProfilerStatManager.NetworkVarsRcvd.Record();

                    if (networkManager.NetworkConfig.EnsureNetworkVariableLengthSafety)
                    {
                        (stream as NetworkBuffer).SkipPadBits();

                        if (stream.Position > (readStartPos + varSize))
                        {
                            if (NetworkLog.CurrentLogLevel <= LogLevel.Normal)
                            {
                                NetworkLog.LogWarning($"Var delta read too far. {stream.Position - (readStartPos + varSize)} bytes. => {(logInstance != null ? ($"{nameof(NetworkObjectId)}: {logInstance.NetworkObjectId} - {nameof(NetworkObject.GetNetworkBehaviourOrderIndex)}(): {logInstance.NetworkObject.GetNetworkBehaviourOrderIndex(logInstance)} - VariableIndex: {i}") : string.Empty)}");
                            }

                            stream.Position = readStartPos + varSize;
                        }
                        else if (stream.Position < (readStartPos + varSize))
                        {
                            if (NetworkLog.CurrentLogLevel <= LogLevel.Normal)
                            {
                                NetworkLog.LogWarning($"Var delta read too little. {(readStartPos + varSize) - stream.Position} bytes. => {(logInstance != null ? ($"{nameof(NetworkObjectId)}: {logInstance.NetworkObjectId} - {nameof(NetworkObject.GetNetworkBehaviourOrderIndex)}(): {logInstance.NetworkObject.GetNetworkBehaviourOrderIndex(logInstance)} - VariableIndex: {i}") : string.Empty)}");
                            }

                            stream.Position = readStartPos + varSize;
                        }
                    }
                }
            }
        }

        internal static void HandleNetworkVariableUpdate(List<INetworkVariable> networkVariableList, Stream stream, ulong clientId, NetworkBehaviour logInstance, NetworkManager networkManager)
        {
            using (var reader = PooledNetworkReader.Get(stream))
            {
                for (int i = 0; i < networkVariableList.Count; i++)
                {
                    ushort varSize = 0;

                    if (networkManager.NetworkConfig.EnsureNetworkVariableLengthSafety)
                    {
                        varSize = reader.ReadUInt16Packed();

                        if (varSize == 0)
                        {
                            continue;
                        }
                    }
                    else
                    {
                        if (!reader.ReadBool())
                        {
                            continue;
                        }
                    }

                    if (networkManager.IsServer && !networkVariableList[i].CanClientWrite(clientId))
                    {
                        if (networkManager.NetworkConfig.EnsureNetworkVariableLengthSafety)
                        {
                            if (NetworkLog.CurrentLogLevel <= LogLevel.Normal)
                            {
                                NetworkLog.LogWarning($"Client wrote to {nameof(NetworkVariable)} without permission. => {(logInstance != null ? ($"{nameof(NetworkObjectId)}: {logInstance.NetworkObjectId} - {nameof(NetworkObject.GetNetworkBehaviourOrderIndex)}(): {logInstance.NetworkObject.GetNetworkBehaviourOrderIndex(logInstance)} - VariableIndex: {i}") : string.Empty)}");
                            }

                            stream.Position += varSize;
                            continue;
                        }

                        //This client wrote somewhere they are not allowed. This is critical
                        //We can't just skip this field. Because we don't actually know how to dummy read
                        //That is, we don't know how many bytes to skip. Because the interface doesn't have a
                        //Read that gives us the value. Only a Read that applies the value straight away
                        //A dummy read COULD be added to the interface for this situation, but it's just being too nice.
                        //This is after all a developer fault. A critical error should be fine.
                        // - TwoTen
                        if (NetworkLog.CurrentLogLevel <= LogLevel.Error)
                        {
                            NetworkLog.LogError($"Client wrote to {nameof(NetworkVariable)} without permission. No more variables can be read. This is critical. => {(logInstance != null ? ($"{nameof(NetworkObjectId)}: {logInstance.NetworkObjectId} - {nameof(NetworkObject.GetNetworkBehaviourOrderIndex)}(): {logInstance.NetworkObject.GetNetworkBehaviourOrderIndex(logInstance)} - VariableIndex: {i}") : string.Empty)}");
                        }

                        return;
                    }

                    long readStartPos = stream.Position;

                    networkVariableList[i].ReadField(stream, NetworkTickSystem.NoTick, NetworkTickSystem.NoTick);
                    PerformanceDataManager.Increment(ProfilerConstants.NetworkVarUpdates);

                    ProfilerStatManager.NetworkVarsRcvd.Record();

                    if (networkManager.NetworkConfig.EnsureNetworkVariableLengthSafety)
                    {
                        if (stream is NetworkBuffer networkBuffer)
                        {
                            networkBuffer.SkipPadBits();
                        }

                        if (stream.Position > (readStartPos + varSize))
                        {
                            if (NetworkLog.CurrentLogLevel <= LogLevel.Normal)
                            {
                                NetworkLog.LogWarning($"Var update read too far. {stream.Position - (readStartPos + varSize)} bytes. => {(logInstance != null ? ($"{nameof(NetworkObjectId)}: {logInstance.NetworkObjectId} - {nameof(NetworkObject.GetNetworkBehaviourOrderIndex)}(): {logInstance.NetworkObject.GetNetworkBehaviourOrderIndex(logInstance)} - VariableIndex: {i}") : string.Empty)}");
                            }

                            stream.Position = readStartPos + varSize;
                        }
                        else if (stream.Position < (readStartPos + varSize))
                        {
                            if (NetworkLog.CurrentLogLevel <= LogLevel.Normal)
                            {
                                NetworkLog.LogWarning($"Var update read too little. {(readStartPos + varSize) - stream.Position} bytes. => {(logInstance != null ? ($"{nameof(NetworkObjectId)}: {logInstance.NetworkObjectId} - {nameof(NetworkObject.GetNetworkBehaviourOrderIndex)}(): {logInstance.NetworkObject.GetNetworkBehaviourOrderIndex(logInstance)} - VariableIndex: {i}") : string.Empty)}");
                            }

                            stream.Position = readStartPos + varSize;
                        }
                    }
                }
            }
        }


        internal static void WriteNetworkVariableData(List<INetworkVariable> networkVariableList, Stream stream, ulong clientId, NetworkManager networkManager)
        {
            if (networkVariableList.Count == 0)
            {
                return;
            }

            using (var writer = PooledNetworkWriter.Get(stream))
            {
                for (int j = 0; j < networkVariableList.Count; j++)
                {
                    bool canClientRead = networkVariableList[j].CanClientRead(clientId);

                    if (networkManager.NetworkConfig.EnsureNetworkVariableLengthSafety)
                    {
                        if (!canClientRead)
                        {
                            writer.WriteUInt16Packed(0);
                        }
                    }
                    else
                    {
                        writer.WriteBool(canClientRead);
                    }

                    if (canClientRead)
                    {
                        if (networkManager.NetworkConfig.EnsureNetworkVariableLengthSafety)
                        {
                            using (var varBuffer = PooledNetworkBuffer.Get())
                            {
                                networkVariableList[j].WriteField(varBuffer);
                                varBuffer.PadBuffer();

                                writer.WriteUInt16Packed((ushort)varBuffer.Length);
                                varBuffer.CopyTo(stream);
                            }
                        }
                        else
                        {
                            networkVariableList[j].WriteField(stream);
                        }
                    }
                }
            }
        }

        internal static void SetNetworkVariableData(List<INetworkVariable> networkVariableList, Stream stream, NetworkManager networkManager)
        {
            if (networkVariableList.Count == 0)
            {
                return;
            }

            using (var reader = PooledNetworkReader.Get(stream))
            {
                for (int j = 0; j < networkVariableList.Count; j++)
                {
                    ushort varSize = 0;

                    if (networkManager.NetworkConfig.EnsureNetworkVariableLengthSafety)
                    {
                        varSize = reader.ReadUInt16Packed();

                        if (varSize == 0)
                        {
                            continue;
                        }
                    }
                    else
                    {
                        if (!reader.ReadBool())
                        {
                            continue;
                        }
                    }

                    long readStartPos = stream.Position;

                    networkVariableList[j].ReadField(stream, NetworkTickSystem.NoTick, NetworkTickSystem.NoTick);

                    if (networkManager.NetworkConfig.EnsureNetworkVariableLengthSafety)
                    {
                        if (stream is NetworkBuffer networkBuffer)
                        {
                            networkBuffer.SkipPadBits();
                        }

                        if (stream.Position > (readStartPos + varSize))
                        {
                            if (NetworkLog.CurrentLogLevel <= LogLevel.Normal)
                            {
                                NetworkLog.LogWarning($"Var data read too far. {stream.Position - (readStartPos + varSize)} bytes.");
                            }

                            stream.Position = readStartPos + varSize;
                        }
                        else if (stream.Position < (readStartPos + varSize))
                        {
                            if (NetworkLog.CurrentLogLevel <= LogLevel.Normal)
                            {
                                NetworkLog.LogWarning($"Var data read too little. {(readStartPos + varSize) - stream.Position} bytes.");
                            }

                            stream.Position = readStartPos + varSize;
                        }
                    }
                }
            }
        }

        /// <summary>
        /// Gets the local instance of a object with a given NetworkId
        /// </summary>
        /// <param name="networkId"></param>
        /// <returns></returns>
        protected NetworkObject GetNetworkObject(ulong networkId)
        {
            return NetworkManager.SpawnManager.SpawnedObjects.TryGetValue(networkId, out NetworkObject networkObject) ? networkObject : null;
        }
    }
}<|MERGE_RESOLUTION|>--- conflicted
+++ resolved
@@ -43,14 +43,6 @@
             Client = 2
         }
 
-<<<<<<< HEAD
-        // todo: transitional. For the next release, only Snapshot should remain
-        // The booleans allow iterative development and testing in the meantime
-        static private bool s_UseClassicDelta = false;
-        static private bool s_UseSnapshot = true;
-
-=======
->>>>>>> d796d787
 #pragma warning disable 414
 #pragma warning disable IDE1006 // disable naming rule violation check
         [NonSerialized]
