--- conflicted
+++ resolved
@@ -344,19 +344,16 @@
                 return;
             }
 
-<<<<<<< HEAD
+            // This 'if' should never enter
+            if (networkTimeSystem != null)
+            {
+                networkTimeSystem.OnNetworkTickInternal -= NetworkTick;
+                networkTimeSystem = null;
+            }
+
             networkTimeSystem = new NetworkTimeSystem(NetworkConfig, server);
             networkTimeSystem.OnNetworkTickInternal += NetworkTick;
-=======
-            // This 'if' should never enter
-            if (NetworkTickSystem != null)
-            {
-                NetworkTickSystem.Dispose();
-                NetworkTickSystem = null;
-            }
-
-            NetworkTickSystem = new NetworkTickSystem(NetworkConfig.NetworkTickIntervalSec);
->>>>>>> 56b5244a
+
 
             // This should never happen, but in the event that it does there should be (at a minimum) a unity error logged.
             if (RpcQueueContainer != null)
@@ -884,39 +881,9 @@
         {
             if (IsListening)
             {
-<<<<<<< HEAD
                 networkTimeSystem.AdvanceNetworkTime(Time.deltaTime);
             }
         }
-=======
-                if (((NetworkTime - m_LastEventTickTime >= (1f / NetworkConfig.EventTickrate))))
-                {
-#if DEVELOPMENT_BUILD || UNITY_EDITOR
-                    s_EventTick.Begin();
-#endif
-#if UNITY_EDITOR && !UNITY_2020_2_OR_NEWER
-                    NetworkProfiler.StartTick(TickType.Event);
-#endif
-
-                    if (NetworkConfig.EnableNetworkVariable)
-                    {
-                        // Do NetworkVariable updates
-                        NetworkBehaviour.NetworkBehaviourUpdate(this);
-                    }
-
-                    if (!IsServer && NetworkConfig.EnableMessageBuffering)
-                    {
-                        BufferManager.CleanBuffer();
-                    }
-
-                    if (IsServer)
-                    {
-                        m_LastEventTickTime = NetworkTime;
-                    }
-#if UNITY_EDITOR && !UNITY_2020_2_OR_NEWER
-                    NetworkProfiler.EndTick();
-#endif
->>>>>>> 56b5244a
 
         /// <summary>
         /// This function runs once whenever the predicted tick is incremented and is responsible for the following (in order):
@@ -937,7 +904,7 @@
             if (NetworkConfig.EnableNetworkVariable)
             {
                 // Do NetworkVariable updates
-                NetworkBehaviour.NetworkBehaviourUpdate();
+                NetworkBehaviour.NetworkBehaviourUpdate(this);
             }
 
             if (!IsServer && NetworkConfig.EnableMessageBuffering)
