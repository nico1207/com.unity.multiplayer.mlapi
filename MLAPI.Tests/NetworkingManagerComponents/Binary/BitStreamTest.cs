﻿using System;
namespace MLAPI.Tests.NetworkingManagerComponents.Binary
{
    using MLAPI.NetworkingManagerComponents.Binary;
    using NUnit.Framework;

    [TestFixture]
    public class BitStreamTest
    {

        [Test]
        public void TestEmptyStream()
        {
            BitStream bitStream = new BitStream(new byte[100]);
            // ideally an empty stream should take no space
            Assert.That(bitStream.Length, Is.EqualTo(100));
        }

        [Test]
        public void TestBool()
        {
            BitStream bitStream = new BitStream(new byte[100]);
            bitStream.WriteBit(true);

            // we only wrote 1 bit,  so the size should be as small as possible
            // which is 1 byte,   regardless of how big the buffer is
            Assert.That(bitStream.Length, Is.EqualTo(100));
        }

        [Test]
        public void TestSetLength()
        {
            BitStream bitStream = new BitStream(4);
            bitStream.SetLength(100);

            Assert.That(bitStream.Capacity, Is.GreaterThanOrEqualTo(100));
        }

        [Test]
        public void TestSetLength2()
        {
            BitStream bitStream = new BitStream(4);

            bitStream.WriteByte(1);
            bitStream.WriteByte(1);
            bitStream.WriteByte(1);
            bitStream.WriteByte(1);

            bitStream.SetLength(0);

            // position should never go beyond length
            Assert.That(bitStream.Position, Is.EqualTo(0));
        }

        [Test]
        public void TestGrow()
        {
            // stream should not grow when given a buffer
            BitStream bitStream = new BitStream(new byte[0]);
            Assert.That(
                () => { bitStream.WriteInt64(long.MaxValue); }, 
                Throws.TypeOf<NotSupportedException>());
        }

        [Test]
        public void TestInOutBool()
        {
            byte[] buffer = new byte[100];

            BitStream outStream = new BitStream(buffer);
            outStream.WriteBit(true);
            outStream.WriteBit(false);
            outStream.WriteBit(true);


            // the bit should now be stored in the buffer,  lets see if it comes out

            BitStream inStream = new BitStream(buffer);

            Assert.That(inStream.ReadBit(), Is.True);
            Assert.That(inStream.ReadBit(), Is.False);
            Assert.That(inStream.ReadBit(), Is.True);
        }


        [Test]
        public void TestIntOutPacked16Bit()
        {
            short svalue = -31934;
            ushort uvalue = 64893;
            BitStream outStream = new BitStream();
            outStream.WriteInt16Packed(svalue);
            outStream.WriteUInt16Packed(uvalue);

            BitStream inStream = new BitStream(outStream.GetBuffer());
            Assert.That(inStream.ReadInt16Packed(), Is.EqualTo(svalue));
            Assert.That(inStream.ReadUInt16Packed(), Is.EqualTo(uvalue));
        }


        [Test]
        public void TestIntOutPacked32Bit()
        {
            int svalue = -100913642;
            uint uvalue = 1467867235;
            BitStream outStream = new BitStream();
            outStream.WriteInt32Packed(svalue);
            outStream.WriteUInt32Packed(uvalue);

            BitStream inStream = new BitStream(outStream.GetBuffer());
            Assert.That(inStream.ReadInt32Packed(), Is.EqualTo(svalue));
            Assert.That(inStream.ReadUInt32Packed(), Is.EqualTo(uvalue));
        }


        [Test]
        public void TestInOutPacked64Bit()
        {
            byte[] buffer = new byte[100];
            
            long someNumber = -1469598103934656037;
            ulong uNumber = 81246971249124124;
            ulong uNumber2 = 2287;
            ulong uNumber3 = 235;

            BitStream outStream = new BitStream(buffer);
            outStream.WriteInt64Packed(someNumber);
            outStream.WriteUInt64Packed(uNumber);
            outStream.WriteUInt64Packed(uNumber2);
            outStream.WriteUInt64Packed(uNumber3);

            // the bit should now be stored in the buffer,  lets see if it comes out

            BitStream inStream = new BitStream(buffer);

            Assert.That(inStream.ReadInt64Packed(), Is.EqualTo(someNumber));
            Assert.That(inStream.ReadUInt64Packed(), Is.EqualTo(uNumber));
            Assert.That(inStream.ReadUInt64Packed(), Is.EqualTo(uNumber2));
            Assert.That(inStream.ReadUInt64Packed(), Is.EqualTo(uNumber3));
        }

        [Test]
        public void TestStreamCopy()
        {
            BitStream inStream = new BitStream();
            BitStream copyFrom = new BitStream();

            byte initialValue1 = 56;
            byte initialValue2 = 24;

            inStream.WriteByte(initialValue1);
            inStream.WriteByte(initialValue2);

            byte copyValue1 = 27;
            byte copyValue2 = 100;

            copyFrom.WriteByte(copyValue1);
            copyFrom.WriteByte(copyValue2);

            inStream.CopyFrom(copyFrom, 2);

            BitStream outStream = new BitStream(inStream.ToArray());

            Assert.That(outStream.ReadByte(), Is.EqualTo(initialValue1));
            Assert.That(outStream.ReadByte(), Is.EqualTo(initialValue2));
            Assert.That(outStream.ReadByte(), Is.EqualTo(copyValue1));
            Assert.That(outStream.ReadByte(), Is.EqualTo(copyValue2));
        }

        [Test]
        public void TestToArray()
        {
            BitStream inStream = new BitStream();
            inStream.WriteByte(5);
            inStream.WriteByte(6);
            Assert.That(inStream.ToArray().Length, Is.EqualTo(2));
        }


        [Test]
        public void TestInOutBytes()
        {
            byte[] buffer = new byte[100];

            byte someNumber = 0xff;


            BitStream outStream = new BitStream(buffer);
            outStream.WriteByte(someNumber);

            BitStream inStream = new BitStream(buffer);
            Assert.That(inStream.ReadByte(), Is.EqualTo(someNumber));

            // wtf this is standard behaviour
            //Assert.Fail("Read byte should return byte,  but it returns int");
        }

        [Test]
        public void TestInOutInt16()
        {
            byte[] buffer = new byte[100];

            short someNumber = 23223;


            BitStream outStream = new BitStream(buffer);
            outStream.WriteInt16(someNumber);

            BitStream inStream = new BitStream(buffer);
            short result = inStream.ReadInt16();

            Assert.That(result, Is.EqualTo(someNumber));
        }

        [Test]
        public void TestInOutInt32()
        {
            byte[] buffer = new byte[100];

            int someNumber = 23234223;


            BitStream outStream = new BitStream(buffer);
            outStream.WriteInt32(someNumber);

            BitStream inStream = new BitStream(buffer);
            int result = inStream.ReadInt32();

            Assert.That(result, Is.EqualTo(someNumber));
        }

        [Test]
        public void TestInOutInt64()
        {
            byte[] buffer = new byte[100];

            long someNumber = 4614256656552045848;


            BitStream outStream = new BitStream(buffer);
            outStream.WriteInt64(someNumber);

            BitStream inStream = new BitStream(buffer);
            long result = inStream.ReadInt64();

            Assert.That(result, Is.EqualTo(someNumber));
        }

        [Test]
        public void TestInOutMultiple()
        {
            byte[] buffer = new byte[100];

            short someNumber = -12423;
            short someNumber2 = 9322;

            BitStream outStream = new BitStream(buffer);
            outStream.WriteInt16(someNumber);
            outStream.WriteInt16(someNumber2);


            // the bit should now be stored in the buffer,  lets see if it comes out

            BitStream inStream = new BitStream(buffer);
            short result = inStream.ReadInt16();
            short result2 = inStream.ReadInt16();

            Assert.That(result, Is.EqualTo(someNumber));
            Assert.That(result2, Is.EqualTo(someNumber2));
        }

        [Test]
        public void TestLength()
        {
            BitStream inStream = new BitStream(4);
            Assert.That(inStream.Length, Is.EqualTo(0));
            inStream.WriteByte(1);
            Assert.That(inStream.Length, Is.EqualTo(1));
            inStream.WriteByte(2);
            Assert.That(inStream.Length, Is.EqualTo(2));
            inStream.WriteByte(3);
            Assert.That(inStream.Length, Is.EqualTo(3));
            inStream.WriteByte(4);
            Assert.That(inStream.Length, Is.EqualTo(4));
        }

        [Test]
        public void TestCapacityGrowth()
        {
            BitStream inStream = new BitStream(4);
            Assert.That(inStream.Capacity, Is.EqualTo(4));

            inStream.WriteByte(1);
            inStream.WriteByte(2);
            inStream.WriteByte(3);
            inStream.WriteByte(4);
            inStream.WriteByte(5);

            // buffer should grow and the reported length
            // should not waste any space
            // note MemoryStream makes a distinction between Length and Capacity
            Assert.That(inStream.Length, Is.EqualTo(5));
            Assert.That(inStream.Capacity, Is.GreaterThanOrEqualTo(5));
        }

        [Test]
        public void TestWriteSingle()
        {
            float somenumber = 0.1f;
            BitStream outStream = new BitStream();

            outStream.WriteSingle(somenumber);
            byte[] buffer = outStream.GetBuffer();

            BitStream inStream = new BitStream(buffer);

            Assert.That(inStream.ReadSingle(), Is.EqualTo(somenumber));
        }

        [Test]
        public void TestWriteDouble()
        {
            double somenumber = Math.PI;
            BitStream outStream = new BitStream();

            outStream.WriteDouble(somenumber);
            byte[] buffer = outStream.GetBuffer();

            BitStream inStream = new BitStream(buffer);

            Assert.That(inStream.ReadDouble(), Is.EqualTo(somenumber));

        }

        [Test]
<<<<<<< HEAD
        public void TestWritePackedSingle()
        {
            float somenumber = (float)Math.PI;
            BitStream outStream = new BitStream();

            outStream.WriteSinglePacked(somenumber);
            byte[] buffer = outStream.GetBuffer();

            BitStream inStream = new BitStream(buffer);

            Assert.That(inStream.ReadSinglePacked(), Is.EqualTo(somenumber));
        }

        [Test]
        public void TestWritePackedDouble()
=======
        public void TestWriteDoublePacked()
>>>>>>> 757ac49d
        {
            double somenumber = Math.PI;
            BitStream outStream = new BitStream();

            outStream.WriteDoublePacked(somenumber);
            byte[] buffer = outStream.GetBuffer();

            BitStream inStream = new BitStream(buffer);

            Assert.That(inStream.ReadDoublePacked(), Is.EqualTo(somenumber));

        }

        [Test]
        public void TestWriteMisaligned()
        {
            BitStream outStream = new BitStream();
            outStream.WriteBit(true);
            outStream.WriteBit(false);
            // now the stream is misalligned,  lets write some bytes
            outStream.WriteByte(244);
            outStream.WriteByte(123);
            outStream.WriteInt16(-5457);
            outStream.WriteUInt64(4773753249);
            outStream.WriteUInt64Packed(5435285812313212);
            outStream.WriteInt64Packed(-5435285812313212);
            outStream.WriteBit(true);
            outStream.WriteByte(1);
            outStream.WriteByte(0);

            byte[] buffer = outStream.GetBuffer();

            BitStream inStream = new BitStream(buffer);

            Assert.That(inStream.ReadBit(), Is.True);
            Assert.That(inStream.ReadBit(), Is.False);
            Assert.That(inStream.ReadByte(), Is.EqualTo(244));
            Assert.That(inStream.ReadByte(), Is.EqualTo(123));
            Assert.That(inStream.ReadInt16(), Is.EqualTo(-5457));
            Assert.That(inStream.ReadUInt64(), Is.EqualTo(4773753249));
            Assert.That(inStream.ReadUInt64Packed(), Is.EqualTo(5435285812313212));
            Assert.That(inStream.ReadInt64Packed(), Is.EqualTo(-5435285812313212));
            Assert.That(inStream.ReadBit(), Is.True);
            Assert.That(inStream.ReadByte(), Is.EqualTo(1));
            Assert.That(inStream.ReadByte(), Is.EqualTo(0));
        }

        [Test]
<<<<<<< HEAD
        public void TestBits()
        {
            ulong somevalue = 0b1100101010011;

            BitStream outStream = new BitStream();
            outStream.WriteBits(somevalue, 5);

            byte[] buffer = outStream.GetBuffer();

            BitStream inStream = new BitStream(buffer);

            //Assert.That(inStream.ReadBits(5), Is.EqualTo(0b10011));
            Assert.Fail("There is no way to read back the bits");

        }

        [Test]
        public void TestNibble()
        {
            byte somevalue = 0b1010011;

            BitStream outStream = new BitStream();
            outStream.WriteNibble(somevalue);

            byte[] buffer = outStream.GetBuffer();

            BitStream inStream = new BitStream(buffer);

            //Assert.That(inStream.ReadNibble(), Is.EqualTo(0b0011));
            Assert.Fail("There is no way to read back Nibbles");

=======
        public void TestReadWriteMissaligned()
        {
            BitStream outStream = new BitStream();
            outStream.WriteBit(true);
            byte[] writeBytes = new byte[16] {0, 5, 2, 54, 192, 60, 214, 65, 95, 2, 43, 62, 252, 190, 45, 2};
            outStream.Write(writeBytes);
            
            BitStream inStream = new BitStream(outStream.GetBuffer());
            Assert.That(inStream.ReadBit(), Is.True);
            byte[] readTo = new byte[16];
            inStream.Read(readTo, 0, 16);
            Assert.That(readTo, Is.EquivalentTo(writeBytes));
>>>>>>> 757ac49d
        }
    }
}<|MERGE_RESOLUTION|>--- conflicted
+++ resolved
@@ -333,7 +333,6 @@
         }
 
         [Test]
-<<<<<<< HEAD
         public void TestWritePackedSingle()
         {
             float somenumber = (float)Math.PI;
@@ -349,9 +348,6 @@
 
         [Test]
         public void TestWritePackedDouble()
-=======
-        public void TestWriteDoublePacked()
->>>>>>> 757ac49d
         {
             double somenumber = Math.PI;
             BitStream outStream = new BitStream();
@@ -400,7 +396,6 @@
         }
 
         [Test]
-<<<<<<< HEAD
         public void TestBits()
         {
             ulong somevalue = 0b1100101010011;
@@ -431,8 +426,8 @@
 
             //Assert.That(inStream.ReadNibble(), Is.EqualTo(0b0011));
             Assert.Fail("There is no way to read back Nibbles");
-
-=======
+        }
+
         public void TestReadWriteMissaligned()
         {
             BitStream outStream = new BitStream();
@@ -445,7 +440,6 @@
             byte[] readTo = new byte[16];
             inStream.Read(readTo, 0, 16);
             Assert.That(readTo, Is.EquivalentTo(writeBytes));
->>>>>>> 757ac49d
         }
     }
 }