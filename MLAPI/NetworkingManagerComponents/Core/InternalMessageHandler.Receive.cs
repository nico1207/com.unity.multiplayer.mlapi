--- conflicted
+++ resolved
@@ -212,38 +212,7 @@
                 //We are new owner.
                 SpawnManager.SpawnedObjects[netId].InvokeBehaviourOnGainedOwnership();
             }
-<<<<<<< HEAD
-            SpawnManager.spawnedObjects[netId].OwnerClientId = ownerClientId;
-        }
-
-        internal static void HandleSyncVarUpdate(uint clientId, BitReaderDeprecated reader, int channelId)
-        {
-            uint netId = reader.ReadUInt();
-            ushort orderIndex = reader.ReadUShort();
-
-            if (!SpawnManager.spawnedObjects.ContainsKey(netId))
-            {
-                if (LogHelper.CurrentLogLevel <= LogLevel.Normal) LogHelper.LogWarning("Sync message recieved for a non existant object with id: " + netId);
-                return;
-            }
-            else if (SpawnManager.spawnedObjects[netId].GetBehaviourAtOrderIndex(orderIndex) == null)
-            {
-                if (LogHelper.CurrentLogLevel <= LogLevel.Normal) LogHelper.LogWarning("Sync message recieved for a non existant behaviour");
-                return;
-            }
-
-            for (int i = 0; i < SpawnManager.spawnedObjects[netId].GetBehaviourAtOrderIndex(orderIndex).syncedVarFields.Count; i++)
-            {
-                if (!reader.ReadBool())
-                    continue;
-                SyncedVarField field = SpawnManager.spawnedObjects[netId].GetBehaviourAtOrderIndex(orderIndex).syncedVarFields[i];
-                SpawnManager.spawnedObjects[netId].GetBehaviourAtOrderIndex(orderIndex).OnSyncVarUpdate(FieldTypeHelper.ReadFieldType(reader,
-                    field.FieldInfo.FieldType, field.FieldValue), i);
-            }
-            SpawnManager.spawnedObjects[netId].GetBehaviourAtOrderIndex(orderIndex).OnSyncVarUpdate();
-=======
             SpawnManager.SpawnedObjects[netId].OwnerClientId = ownerClientId;
->>>>>>> b300c115
         }
 
         internal static void HandleAddObjects(uint clientId, BitReaderDeprecated reader, int channelId)
@@ -351,11 +320,7 @@
             targetMethod.Invoke(behaviour, methodParams);
         }
 
-<<<<<<< HEAD
-        internal static void HandleSetVisibility(uint clientId, BitReaderDeprecated reader, int channelId)
-=======
         internal static void HandleNetworkedVarDelta(uint clientId, BitReader reader, int channelId)
->>>>>>> b300c115
         {
             uint netId = reader.ReadUInt();
             ushort orderIndex = reader.ReadUShort();
@@ -374,7 +339,7 @@
             SpawnManager.SpawnedObjects[netId].GetBehaviourAtOrderIndex(orderIndex).HandleNetworkedVarDeltas(reader, clientId);
         }
 
-        internal static void HandleNetworkedVarUpdate(uint clientId, BitReader reader, int channelId)
+        internal static void HandleNetworkedVarUpdate(uint clientId, BitReaderDeprecated reader, int channelId)
         {
             uint netId = reader.ReadUInt();
             ushort orderIndex = reader.ReadUShort();
